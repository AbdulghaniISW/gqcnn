# -*- coding: utf-8 -*-
"""
Copyright ©2017. The Regents of the University of California (Regents). All Rights Reserved.
Permission to use, copy, modify, and distribute this software and its documentation for educational,
research, and not-for-profit purposes, without fee and without a signed licensing agreement, is
hereby granted, provided that the above copyright notice, this paragraph and the following two
paragraphs appear in all copies, modifications, and distributions. Contact The Office of Technology
Licensing, UC Berkeley, 2150 Shattuck Avenue, Suite 510, Berkeley, CA 94720-1620, (510) 643-
7201, otl@berkeley.edu, http://ipira.berkeley.edu/industry-info for commercial licensing opportunities.

IN NO EVENT SHALL REGENTS BE LIABLE TO ANY PARTY FOR DIRECT, INDIRECT, SPECIAL,
INCIDENTAL, OR CONSEQUENTIAL DAMAGES, INCLUDING LOST PROFITS, ARISING OUT OF
THE USE OF THIS SOFTWARE AND ITS DOCUMENTATION, EVEN IF REGENTS HAS BEEN
ADVISED OF THE POSSIBILITY OF SUCH DAMAGE.

REGENTS SPECIFICALLY DISCLAIMS ANY WARRANTIES, INCLUDING, BUT NOT LIMITED TO,
THE IMPLIED WARRANTIES OF MERCHANTABILITY AND FITNESS FOR A PARTICULAR
PURPOSE. THE SOFTWARE AND ACCOMPANYING DOCUMENTATION, IF ANY, PROVIDED
HEREUNDER IS PROVIDED "AS IS". REGENTS HAS NO OBLIGATION TO PROVIDE
MAINTENANCE, SUPPORT, UPDATES, ENHANCEMENTS, OR MODIFICATIONS.
"""
"""
Fully-Convolutional GQ-CNN grasping policies.
Author: Vishal Satish
"""
import math
from abc import abstractmethod, ABCMeta
import os
import time

import numpy as np
import matplotlib.pyplot as plt

from autolab_core import Logger, Point, RigidTransform
from perception import DepthImage, CameraIntrinsics
from visualization import Visualizer2D as vis
from gqcnn.grasping import Grasp2D, SuctionPoint2D, MultiSuctionPoint2D
from gqcnn.utils import NoValidGraspsException, GripperMode

from .enums import SamplingMethod
from .policy import GraspingPolicy, GraspAction

class FullyConvolutionalGraspingPolicy(GraspingPolicy):
    """Abstract grasp sampling policy class using Fully-Convolutional GQ-CNN network."""
    __metaclass__ = ABCMeta

    def __init__(self, cfg, filters=None):
        """
        Parameters
        ----------
        cfg : dict
            python dictionary of policy configuration parameters
        filters : dict
            python dictionary of kinematic filters to apply 
        """
        GraspingPolicy.__init__(self, cfg, init_sampler=False)

        # init logger
        self._logger = Logger.get_logger(self.__class__.__name__)

        self._cfg = cfg
        self._sampling_method = self._cfg['sampling_method']

        # gqcnn parameters
        self._gqcnn_stride = self._cfg['gqcnn_stride']
        self._gqcnn_recep_h = self._cfg['gqcnn_recep_h']
        self._gqcnn_recep_w = self._cfg['gqcnn_recep_w']

        # grasp filtering
        self._filters = filters
        self._max_grasps_to_filter = self._cfg['max_grasps_to_filter']
        self._filter_grasps = self._cfg['filter_grasps']

        # visualization parameters
        self._vis_config = self._cfg['policy_vis']
        self._vis_scale = self._vis_config['scale']
        self._vis_show_axis = self._vis_config['show_axis']
        
        self._num_vis_samples = self._vis_config['num_samples']
        self._vis_actions_2d = self._vis_config['actions_2d']
        self._vis_actions_3d = self._vis_config['actions_3d']

        self._vis_affordance_map = self._vis_config['affordance_map']

        self._vis_output_dir = None
        if 'output_dir' in self._vis_config: # if this exists in the config then all visualizations will be logged here instead of displayed
            self._vis_output_dir = self._vis_config['output_dir']
            self._state_counter = 0

    def _unpack_state(self, state):
        """Unpack information from the RgbdImageState"""
        depth = state.rgbd_im.depth
        depth_data = state.rgbd_im.depth.data
        if depth_data.ndim < 3:
            depth_data = depth_data[:,:,np.newaxis]
        segmask_data = state.segmask.data
        if segmask_data.ndim < 3:
            segmask_data = segmask_data[:,:,np.newaxis]
        return depth, depth_data, segmask_data, state.camera_intr #TODO: @Vishal don't access raw depth data like this
       
    def _mask_predictions(self, preds, raw_segmask):
        """Mask the given predictions with the given segmask, setting the rest to 0.0."""
<<<<<<< HEAD
        preds_masked = -1 * np.ones_like(preds)
        raw_segmask_cropped = raw_segmask[self._gqcnn_recep_h / 2:raw_segmask.shape[0] - self._gqcnn_recep_h / 2, self._gqcnn_recep_w / 2:raw_segmask.shape[1] - self._gqcnn_recep_w / 2, 0]
=======
        preds_masked = np.zeros_like(preds)
        raw_segmask_cropped = raw_segmask[self._gqcnn_recep_h // 2:raw_segmask.shape[0] - self._gqcnn_recep_h // 2, self._gqcnn_recep_w // 2:raw_segmask.shape[1] - self._gqcnn_recep_w // 2, 0]
>>>>>>> eefe43d8
        raw_segmask_downsampled = raw_segmask_cropped[::self._gqcnn_stride, ::self._gqcnn_stride]

        if raw_segmask_downsampled.shape[0] != preds.shape[1]:
            raw_segmask_downsampled_new = np.zeros(preds.shape[1:3])
            raw_segmask_downsampled_new[:raw_segmask_downsampled.shape[0], :raw_segmask_downsampled.shape[1]] = raw_segmask_downsampled
            raw_segmask_downsampled = raw_segmask_downsampled_new
        nonzero_mask_ind = np.where(raw_segmask_downsampled > 0)
        preds_masked[:, nonzero_mask_ind[0], nonzero_mask_ind[1]] = preds[:, nonzero_mask_ind[0], nonzero_mask_ind[1]]
        return preds_masked

    def _sample_predictions(self, preds, num_actions):
        """Sample predictions."""
        dim2 = preds.shape[2]
        dim1 = preds.shape[1]
        dim3 = preds.shape[3]
        preds_flat = np.ravel(preds)
        pred_ind_flat = self._sample_predictions_flat(preds_flat, num_actions)
        pred_ind = np.zeros((num_actions, len(preds.shape)), dtype=np.int32)
        for idx in range(num_actions):
            pred_ind[idx, 0] = pred_ind_flat[idx] // (dim2 * dim1 * dim3) 
            pred_ind[idx, 1] = (pred_ind_flat[idx] - (pred_ind[idx, 0] * (dim2 * dim1 * dim3))) // (dim2 * dim3)
            pred_ind[idx, 2] = (pred_ind_flat[idx] - (pred_ind[idx, 0] * (dim2 * dim1 * dim3)) - (pred_ind[idx, 1] * (dim2 * dim3))) // dim3
            pred_ind[idx, 3] = (pred_ind_flat[idx] - (pred_ind[idx, 0] * (dim2 * dim1 * dim3)) - (pred_ind[idx, 1] * (dim2 * dim3))) % dim3
        return pred_ind

    def _sample_predictions_flat(self, preds_flat, num_samples):
        """Helper function to do the actual sampling."""
        if num_samples == 1: # argmax() is faster than argpartition() for special case of single sample
            if self._sampling_method == SamplingMethod.TOP_K:
                return [np.argmax(preds_flat)]
            elif self._sampling_method == SamplingMethod.UNIFORM:
                nonzero_ind = np.where(preds_flat > 0)[0] 
                return np.random.choice(nonzero_ind)
            else:
                raise ValueError('Invalid sampling method: {}'.format(self._sampling_method))
        else:
            if self._sampling_method == 'top_k':
                return np.argpartition(preds_flat, -1 * num_samples)[-1 * num_samples:]
            elif self._sampling_method == 'uniform':
                nonzero_ind = np.where(preds_flat >= 0)[0]
                if nonzero_ind.shape[0] == 0:
                    raise NoValidGraspsException('No grasps with nonzero quality')
                return np.random.choice(nonzero_ind, size=num_samples)
            else:
                raise ValueError('Invalid sampling method: {}'.format(self._sampling_method))

    @abstractmethod
    def _get_actions(self, preds, ind, images, depths, camera_intr, num_actions):
        """Generate the actions to be returned."""
        pass

    @abstractmethod
    def _visualize_3d(self, actions, wrapped_depth_im, camera_intr, num_actions):
        """Visualize the actions in 3D."""
        pass

    @abstractmethod
    def _visualize_affordance_map(self, preds, depth_im, scale, plot_max=True, output_dir=None):
        """Visualize an affordance map of the network predictions overlayed on the depth image."""
        pass

    def _visualize_2d(self, actions, preds, wrapped_depth_im, num_actions, scale, show_axis, output_dir=None):
        """Visualize the actions in 2D."""
        self._logger.info('Visualizing actions in 2d...')

        # plot actions in 2D
        vis.figure()
        vis.imshow(wrapped_depth_im)
        actions.sort(key = lambda x: x.q_value)
        for i in range(num_actions):
            vis.grasp(actions[i].grasp, scale=scale, show_axis=show_axis, color=plt.cm.RdYlGn(actions[i].q_value))
        vis.title('Top {} Grasps'.format(num_actions))
        if output_dir is not None:
            vis.savefig(os.path.join(output_dir, 'top_grasps.png'))
        else:
            vis.show()

    def _filter(self, actions):
        """Filter actions."""
        for action in actions:
            valid = True
            for filter_name, is_valid in self._filters.items():
                if not is_valid(action.grasp):
                    self._logger.info('Grasp {} is not valid with filter {}'.format(action.grasp, filter_name))
                    valid = False
                    break
            if valid:
                return action
        raise NoValidGraspsException('No grasps found after filtering!')

    @abstractmethod
    def _gen_images_and_depths(self, depth, segmask):
        """Generate inputs for the grasp quality function."""
        pass 

    def _action(self, state, num_actions=1):
        """Plan action(s)."""
        if self._filter_grasps:
            assert self._filters is not None, 'Trying to filter grasps but no filters were provided!'
            assert num_actions == 1, 'Filtering support is only implemented for single actions!'
            num_actions = self._max_grasps_to_filter

        # set up log dir for state visualizations
        state_output_dir = None
        if self._vis_output_dir is not None:
            state_output_dir = os.path.join(self._vis_output_dir, 'state_{}'.format(str(self._state_counter).zfill(5)))
            if not os.path.exists(state_output_dir):
                os.makedirs(state_output_dir)
            self._state_counter += 1

        # unpack the RgbdImageState
        wrapped_depth, raw_depth, raw_seg, camera_intr = self._unpack_state(state)
        
        # predict
        images, depths = self._gen_images_and_depths(raw_depth, raw_seg)

        pred_start = time.time()
        preds = self._grasp_quality_fn.quality(images, depths)
        pred_stop = time.time()
        self._logger.info('Prediction took %.3f sec' %(pred_stop-pred_start))

        # get success probablility predictions only (this is needed because the output of the net is pairs of (p_failure, p_success))
        preds_success_only = preds[:, :, :, 1::2]
        
        # mask predicted success probabilities with the cropped and downsampled object segmask so we only sample grasps on the objects
        preds_success_only = self._mask_predictions(preds_success_only, raw_seg) 

        # if we want to visualize more than one action, we have to sample more
        num_actions_to_sample = self._num_vis_samples if (self._vis_actions_2d or self._vis_actions_3d) else num_actions #TODO: @Vishal if this is used with the 'top_k' sampling method, the final returned action is not the best because the argpartition does not sort the partitioned indices 

        if self._sampling_method == SamplingMethod.TOP_K and self._num_vis_samples:
            self._logger.warning('FINAL GRASP RETURNED IS NOT THE BEST!')

        # sample num_actions_to_sample indices from the success predictions
        sampled_ind = self._sample_predictions(preds_success_only, num_actions_to_sample)
        preds_success_only[preds_success_only==-1] = 0.0
        
        # wrap actions to be returned
        actions_start = time.time()
        actions = self._get_actions(preds_success_only, sampled_ind, images, depths, camera_intr, num_actions_to_sample)
        actions_stop = time.time()
        self._logger.info('Action postprocessing took %.3f sec' %(actions_stop-actions_start))
        
        # filter grasps
        if self._filter_grasps:
            actions.sort(reverse=True, key=lambda action: action.q_value)
            actions = [self._filter(actions)]

        # visualize
        if self._vis_actions_3d:
            self._logger.info('Generating 3D Visualization...')
            self._visualize_3d(actions, wrapped_depth, camera_intr, num_actions_to_sample)
        if self._vis_actions_2d:
            self._logger.info('Generating 2D visualization...')
            self._visualize_2d(actions, preds_success_only, wrapped_depth, num_actions_to_sample, self._vis_scale, self._vis_show_axis, output_dir=state_output_dir)
        if self._vis_affordance_map:
            self._visualize_affordance_map(preds_success_only, wrapped_depth, self._vis_scale, output_dir=state_output_dir)

        actions.sort(reverse=True, key=lambda action: action.q_value)
        return actions[0] if (self._filter_grasps or num_actions == 1) else actions[-(num_actions+1):]

    def action_set(self, state, num_actions, policy_subset=None, min_q_value=-1):
        """ Plan a set of actions.

        Parameters
        ----------
        state : :obj:`gqcnn.RgbdImageState`
            the RGBD Image State
        num_actions : int
            the number of actions to plan

        Returns
        ------
        list of :obj:`gqcnn.GraspAction`
            the planned grasps
        """
        return [action for action in self._action(state, num_actions=num_actions)]

class FullyConvolutionalGraspingPolicyParallelJaw(FullyConvolutionalGraspingPolicy):
    """Parallel jaw grasp sampling policy using Fully-Convolutional GQ-CNN network."""
    def __init__(self, cfg, filters=None):
        """
        Parameters
        ----------
        cfg : dict
            python dictionary of policy configuration parameters
        filters : dict
            python dictionary of kinematic filters to apply 
        """
        FullyConvolutionalGraspingPolicy.__init__(self, cfg, filters=filters)

        self._gripper_width = self._cfg['gripper_width']

        # depth sampling parameters
        self._num_depth_bins = self._cfg['num_depth_bins']

        #TODO: ask Jeff what this is for again
        self._depth_offset = 0.0
        if 'depth_offset' in self._cfg.keys():
            self._depth_offset = self._cfg['depth_offset']

    def _sample_depths(self, raw_depth_im, raw_seg):
        """Sample depths from the raw depth image."""
        max_depth = np.max(raw_depth_im) + self._depth_offset

        # for sampling the min depth, we only sample from the portion of the depth image in the object segmask because sometimes the rim of the bin is not properly subtracted out of the depth image
        raw_depth_im_segmented = np.zeros(raw_depth_im.shape)
        raw_depth_im_segmented[raw_seg > 0] = raw_depth_im[raw_seg > 0]
            
        min_depth = self._depth_offset
        if np.any(raw_seg > 0):
            min_depth = np.min(raw_depth_im_segmented[raw_seg > 0]) + self._depth_offset
        
        depth_bin_width = (max_depth - min_depth) / self._num_depth_bins
        depths = np.zeros((self._num_depth_bins, 1)) 
        for i in range(self._num_depth_bins):
            depths[i][0] = min_depth + (i * depth_bin_width + depth_bin_width / 2)

        return depths

    def _get_actions(self, preds, ind, images, depths, camera_intr, num_actions):
        """Generate the actions to be returned."""
        actions = []

        max_angle = math.pi
        bin_width = max_angle / preds.shape[-1]

        for i in range(num_actions):
            im_idx = ind[i, 0]
            h_idx = ind[i, 1]
            w_idx = ind[i, 2]
            ang_idx = ind[i, 3]
            center = Point(np.asarray([w_idx * self._gqcnn_stride + self._gqcnn_recep_w / 2, h_idx * self._gqcnn_stride + self._gqcnn_recep_h / 2]))
            ang = ang_idx * bin_width + bin_width / 2
            depth = depths[im_idx, 0]
            grasp = Grasp2D(center, ang, depth, width=self._gripper_width, camera_intr=camera_intr)
            q_value = preds[im_idx, h_idx, w_idx, ang_idx]
            grasp_action = GraspAction(grasp,
                                       q_value,
                                       DepthImage(images[im_idx]))
            actions.append(grasp_action)
        return actions

    def _gen_images_and_depths(self, depth, segmask):
        """Replicate the depth image and sample corresponding depths."""
        depths = self._sample_depths(depth, segmask)
        images = np.tile(np.asarray([depth]), (self._num_depth_bins, 1, 1, 1))
        return images, depths

    def _visualize_3d(self, actions, wrapped_depth_im, camera_intr, num_actions):
        """Visualize the actions in 3D."""
        raise NotImplementedError

    def _visualize_affordance_map(self, preds, depth_im):
        """Visualize an affordance map of the network predictions overlayed on the depth image."""
        raise NotImplementedError

class FullyConvolutionalGraspingPolicySuction(FullyConvolutionalGraspingPolicy):
    """Suction grasp sampling policy using Fully-Convolutional GQ-CNN network."""
    def _get_actions(self, preds, ind, images, depths, camera_intr, num_actions):
        """Generate the actions to be returned."""
        depth_im = DepthImage(images[0], frame=camera_intr.frame)
        point_cloud_im = camera_intr.deproject_to_image(depth_im)
        normal_cloud_im = point_cloud_im.normal_cloud_im(ksize=9)

        max_angle = 2 * math.pi
        bin_width = max_angle / preds.shape[-1]
        num_angles = 2 * preds.shape[-1]

        ang_idx = 0
        ang = 0.0
        
        actions = []
        for i in range(num_actions):
            im_idx = ind[i, 0]
            h_idx = ind[i, 1]
            w_idx = ind[i, 2]
            if ind.shape[1] > 3:
                ang_idx = ind[i, 3]
                ang = ang_idx * bin_width + bin_width / 2
            center = Point(np.asarray([w_idx * self._gqcnn_stride + self._gqcnn_recep_w // 2, h_idx * self._gqcnn_stride + self._gqcnn_recep_h // 2]))
            axis = -normal_cloud_im[center.y, center.x]
            if np.linalg.norm(axis) == 0:
                continue
            depth = depth_im[center.y, center.x, 0]
            if depth == 0.0:
                continue
            grasp = SuctionPoint2D(center, axis=axis, depth=depth, camera_intr=camera_intr, angle=ang)
            q_value = preds[im_idx, h_idx, w_idx, ang_idx]
            grasp_action = GraspAction(grasp,
                                       q_value,
                                       DepthImage(images[im_idx]))
            actions.append(grasp_action)
        return actions

    def _visualize_affordance_map(self, preds, depth_im, scale, plot_max=True, output_dir=None):
        """Visualize an affordance map of the network predictions overlayed on the depth image."""
        self._logger.info('Visualizing affordance map...')

        affordance_map = preds[0, ..., 0]
        tf_depth_im = depth_im.crop(depth_im.shape[0] - self._gqcnn_recep_h, depth_im.shape[1] - self._gqcnn_recep_w).resize(1.0 / self._gqcnn_stride)

        # plot
        vis.figure()
        vis.imshow(tf_depth_im)
        plt.imshow(affordance_map, cmap=plt.cm.RdYlGn, alpha=0.3, vmin=0.0, vmax=1.0)
        if plot_max:
            affordance_argmax = np.unravel_index(np.argmax(affordance_map), affordance_map.shape)
            plt.scatter(affordance_argmax[1], affordance_argmax[0], c='black', marker='.', s=scale*25)
        vis.title('Grasp Affordance Map')
        if output_dir is not None:
            vis.savefig(os.path.join(output_dir, 'grasp_affordance_map.png'))
        else:
            vis.show()
 
    def _gen_images_and_depths(self, depth, segmask):
        """Extend the image to a 4D tensor."""
        return np.expand_dims(depth, 0), np.array([-1]) #TODO: @Vishal depth should really be optional to the network...
   
    def _visualize_3d(self, actions, wrapped_depth_im, camera_intr, num_actions):
        """Visualize the actions in 3D."""
        raise NotImplementedError

class FullyConvolutionalGraspingPolicyMultiSuction(FullyConvolutionalGraspingPolicy):
    """Multi suction grasp sampling policy using Fully-Convolutional GQ-CNN network."""
    def _get_actions(self, preds, ind, images, depths, camera_intr, num_actions):
        """Generate the actions to be returned."""
        # compute point cloud and normals
        depth_im = DepthImage(images[0], frame=camera_intr.frame)
        point_cloud_im = camera_intr.deproject_to_image(depth_im)
        normal_cloud_im = point_cloud_im.normal_cloud_im()#ksize=9)

        # set angle params
        max_angle = 2 * math.pi
        bin_width = max_angle / preds.shape[-1]
        num_angles = 2 * preds.shape[-1]

        actions = []
        for i in range(num_actions):
            # read index
            im_idx = ind[i, 0]
            h_idx = ind[i, 1]
            w_idx = ind[i, 2]
            ang_idx = ind[i, 3]

            # read center, axis and depth
            center = Point(np.asarray([w_idx * self._gqcnn_stride + self._gqcnn_recep_w // 2,
                                       h_idx * self._gqcnn_stride + self._gqcnn_recep_h // 2]),
                           frame=camera_intr.frame)
            axis = -normal_cloud_im[center.y, center.x]
            if np.linalg.norm(axis) == 0:
                axis = np.array([0,0,1])
            ang = ang_idx * bin_width + bin_width / 2
            depth = depth_im[center.y, center.x, 0]
            if depth == 0.0:
                continue

            # determine basis axes
            x_axis = axis
            y_axis = np.array([axis[1], -axis[0], 0])
            if np.linalg.norm(y_axis) == 0:
                y_axis = np.array([1,0,0])
            y_axis_im = np.array([np.cos(ang), np.sin(ang), 0])
            y_axis = y_axis / np.linalg.norm(y_axis)
            z_axis = np.cross(x_axis, y_axis)

            # find rotation that aligns with the image orientation
            R = np.array([x_axis, y_axis, z_axis]).T
            max_dot = -np.inf
            aligned_R = R.copy()
            for k in range(num_angles):
                theta = float(k * max_angle) / num_angles
                R_tf = R.dot(RigidTransform.x_axis_rotation(theta))
                dot = R_tf[:,1].dot(y_axis_im)
                if dot > max_dot:
                    max_dot = dot
                    aligned_R = R_tf.copy()

            # define multi cup suction point by the aligned pose
            import ambicore
            if isinstance(camera_intr, CameraIntrinsics):
                t = camera_intr.deproject_pixel(depth, center).data
            else:
                t = camera_intr.deproject_pixel(depth, center.data)
            T = RigidTransform(rotation=aligned_R,
                               translation=t,
                               from_frame='grasp',
                               to_frame=camera_intr.frame)

            # create grasp action
            grasp = MultiSuctionPoint2D(T, camera_intr=camera_intr)
            q_value = preds[im_idx, h_idx, w_idx, ang_idx]
            grasp_action = GraspAction(grasp,
                                       q_value,
                                       DepthImage(images[im_idx]))
            grasp_action.gripper_name = self.name
            actions.append(grasp_action)
        return actions

    def _visualize_affordance_map(self, preds, depth_im, scale, plot_max=True, output_dir=None):
        """Visualize an affordance map of the network predictions overlayed on the depth image."""
        pass
        
    def _gen_images_and_depths(self, depth, segmask):
        """Extend the image to a 4D tensor."""
        return np.expand_dims(depth, 0), np.array([-1]) #TODO: @Vishal depth should really be optional to the network...
   
    def _visualize_3d(self, actions, wrapped_depth_im, camera_intr, num_actions):
        """Visualize the actions in 3D."""
        raise NotImplementedError
    
class FullyConvolutionalGraspingPolicyMultiGripper(FullyConvolutionalGraspingPolicy):
    """Suction grasp sampling policy using Fully-Convolutional GQ-CNN network."""
    def __init__(self, cfg, filters=None):
        FullyConvolutionalGraspingPolicy.__init__(self, cfg, filters=filters)

        # read the multi gripper indices
        self._gripper_types = self.grasp_quality_fn.gqcnn.gripper_types
        self._gripper_names = self.grasp_quality_fn.gqcnn.gripper_names
        self._tool_configs = self.grasp_quality_fn.gqcnn.tool_configs
        self._gripper_start_indices = self.grasp_quality_fn.gqcnn.gripper_start_indices
        self._gripper_max_angles = self.grasp_quality_fn.gqcnn.gripper_max_angles
        self._gripper_bin_widths = self.grasp_quality_fn.gqcnn.gripper_bin_widths
        self._gripper_num_angular_bins = self.grasp_quality_fn.gqcnn.gripper_num_angular_bins

        # read gripper params
        self._gripper_width = 0
        if 'gripper_width' in self._cfg.keys():
            self._gripper_width = self._cfg['gripper_width']

        # depth sampling parameters
        self._num_depth_bins = self._cfg['num_depth_bins']
        self._depth_offset = 0.0
        if 'depth_offset' in self._cfg.keys():
            self._depth_offset = self._cfg['depth_offset']

    def _sample_depths(self, raw_depth_im, raw_seg):
        """Sample depths from the raw depth image."""
        max_depth = np.max(raw_depth_im) + self._depth_offset

        # for sampling the min depth, we only sample from the portion of the depth image in the object segmask because sometimes the rim of the bin is not properly subtracted out of the depth image
        raw_depth_im_segmented = np.ones_like(raw_depth_im)
        raw_depth_im_segmented[np.where(raw_seg > 0)] = raw_depth_im[np.where(raw_seg > 0)]
        min_depth = np.min(raw_depth_im_segmented) + self._depth_offset

        depth_bin_width = (max_depth - min_depth) / self._num_depth_bins
        depths = np.zeros((self._num_depth_bins, 1)) 
        for i in range(self._num_depth_bins):
            depths[i][0] = min_depth + (i * depth_bin_width + depth_bin_width / 2)
        return depths

    def _gen_images_and_depths(self, depth, segmask):
        """Replicate the depth image and sample corresponding depths."""
        depths = self._sample_depths(depth, segmask)
        images = np.tile(np.asarray([depth]), (self._num_depth_bins, 1, 1, 1))
        return images, depths
    
    def _get_actions(self, preds, ind, images, depths, camera_intr, num_actions):
        """Generate the actions to be returned."""
        depth_im = DepthImage(images[0], frame=camera_intr.frame)
        point_cloud_im = camera_intr.deproject_to_image(depth_im)
        normal_cloud_im = point_cloud_im.normal_cloud_im()

        num_grippers = len(self._gripper_types.keys())
        
        actions = []
        for i in range(num_actions):
            # read index
            im_idx = ind[i, 0]
            h_idx = ind[i, 1]
            w_idx = ind[i, 2]
            g_idx = ind[i, 3]

            # determine gripper
            gripper_id = None
            g_start_idx = -1
            for j in range(num_grippers):
                candidate_gripper_id = list(self._gripper_types.keys())[j]
                start_idx = self._gripper_start_indices[candidate_gripper_id]
                if start_idx <= g_idx and start_idx > g_start_idx:
                    g_start_idx = start_idx
                    gripper_id = candidate_gripper_id
                j += 1

            if gripper_id is None:
                raise ValueError('Predicted gripper index %d is invalid' %(g_idx))

            gripper_type = self._gripper_types[gripper_id]
            max_angle = 0.0
            bin_width = 0.0
            if self._gripper_max_angles is not None:
                max_angle = self._gripper_max_angles[gripper_id]
                bin_width = self._gripper_bin_widths[gripper_id]
            num_angles = 2 * int(max_angle / bin_width)
            gripper_name = None
            tool_config = None
            if self._gripper_names is not None:
                gripper_name = self._gripper_names[gripper_id]
            if self._tool_configs is not None:
                tool_config = self._tool_configs[gripper_id]
                
            # determine grasp pose
            center = Point(np.asarray([w_idx * self._gqcnn_stride + self._gqcnn_recep_w // 2,
                                       h_idx * self._gqcnn_stride + self._gqcnn_recep_h // 2]),
                           frame=camera_intr.frame)
            if gripper_type == GripperMode.SUCTION or gripper_type == GripperMode.LEGACY_SUCTION:
                # read axis and depth from the images
                axis = -normal_cloud_im[center.y, center.x]
                if np.linalg.norm(axis) == 0:
                    axis = np.array([0,0,1])
                depth = depth_im[center.y, center.x, 0]
                if depth == 0.0:
                    continue

                # read angle
                ang_idx = g_idx - g_start_idx
                ang = ang_idx * bin_width + bin_width / 2
                
                # create grasp
                grasp = SuctionPoint2D(center, axis=axis, depth=depth, camera_intr=camera_intr, angle=ang)

            elif gripper_type == GripperMode.PARALLEL_JAW or gripper_type == GripperMode.LEGACY_PARALLEL_JAW:
                # read angle and depth
                ang_idx = g_idx - g_start_idx
                ang = ang_idx * bin_width + bin_width / 2
                depth = depths[im_idx, 0]

                # create grasp
                grasp = Grasp2D(center, ang, depth, width=self._gripper_width, camera_intr=camera_intr)                

            elif gripper_type == GripperMode.MULTI_SUCTION:
                # read axis, angle, and depth
                ang_idx = g_idx - g_start_idx
                ang = ang_idx * bin_width + bin_width / 2
                axis = -normal_cloud_im[center.y, center.x]
                if np.linalg.norm(axis) == 0:
                    axis = np.array([0,0,1])
                depth = depth_im[center.y, center.x, 0]
                if depth == 0.0:
                    continue

                # determine basis axes
                x_axis = axis
                y_axis = np.array([axis[1], -axis[0], 0])
                if np.linalg.norm(y_axis) == 0:
                    y_axis = np.array([1,0,0])
                y_axis_im = np.array([np.cos(ang), np.sin(ang), 0])
                y_axis = y_axis / np.linalg.norm(y_axis)
                z_axis = np.cross(x_axis, y_axis)

                # find rotation that aligns with the image orientation
                R = np.array([x_axis, y_axis, z_axis]).T
                max_dot = -np.inf
                aligned_R = R.copy()
                for k in range(num_angles):
                    theta = float(k * max_angle) / num_angles
                    R_tf = R.dot(RigidTransform.x_axis_rotation(theta))
                    dot = R_tf[:,1].dot(y_axis_im)
                    if dot > max_dot:
                        max_dot = dot
                        aligned_R = R_tf.copy()

                # define multi cup suction point by the aligned pose
                import ambicore
                if isinstance(camera_intr, CameraIntrinsics):
                    t = camera_intr.deproject_pixel(depth, center).data
                else:
                    t = camera_intr.deproject_pixel(depth, center.data)
                T = RigidTransform(rotation=aligned_R,
                                   translation=t,
                                   from_frame='grasp',
                                   to_frame=camera_intr.frame)

                # create grasp
                grasp = MultiSuctionPoint2D(T, camera_intr=camera_intr)

            # create grasp action
            q_value = preds[im_idx, h_idx, w_idx, g_idx]
            grasp_action = GraspAction(grasp,
                                       q_value,
                                       DepthImage(images[im_idx]),
                                       gripper_name=gripper_name,
                                       tool_config=tool_config)

            actions.append(grasp_action)
        return actions
        
    def _visualize_affordance_map(self, preds, depth_im, scale, plot_max=True, output_dir=None):
        """Visualize an affordance map of the network predictions overlayed on the depth image."""
        self._logger.info('Visualizing affordance map...')
        
        for i in range(preds.shape[3]):
            affordance_map = preds[0, ..., i]
            tf_depth_im = depth_im.crop(depth_im.shape[0] - self._gqcnn_recep_h, depth_im.shape[1] - self._gqcnn_recep_w).resize(1.0 / self._gqcnn_stride)

            # plot
            vis.figure()
            vis.imshow(tf_depth_im)
            plt.imshow(affordance_map, cmap=plt.cm.RdYlGn, alpha=0.3, vmin=0.0, vmax=1.0)
            if plot_max:
                affordance_argmax = np.unravel_index(np.argmax(affordance_map), affordance_map.shape)
                plt.scatter(affordance_argmax[1], affordance_argmax[0], c='black', marker='.', s=scale*25)
            vis.title('Grasp Affordance Map')
            if output_dir is not None:
                vis.savefig(os.path.join(output_dir, 'grasp_affordance_map_%03d.png' %(i)))
            else:
                vis.show()
 
    def _visualize_3d(self, actions, wrapped_depth_im, camera_intr, num_actions):
        """Visualize the actions in 3D."""
        raise NotImplementedError
    <|MERGE_RESOLUTION|>--- conflicted
+++ resolved
@@ -100,13 +100,8 @@
        
     def _mask_predictions(self, preds, raw_segmask):
         """Mask the given predictions with the given segmask, setting the rest to 0.0."""
-<<<<<<< HEAD
         preds_masked = -1 * np.ones_like(preds)
-        raw_segmask_cropped = raw_segmask[self._gqcnn_recep_h / 2:raw_segmask.shape[0] - self._gqcnn_recep_h / 2, self._gqcnn_recep_w / 2:raw_segmask.shape[1] - self._gqcnn_recep_w / 2, 0]
-=======
-        preds_masked = np.zeros_like(preds)
         raw_segmask_cropped = raw_segmask[self._gqcnn_recep_h // 2:raw_segmask.shape[0] - self._gqcnn_recep_h // 2, self._gqcnn_recep_w // 2:raw_segmask.shape[1] - self._gqcnn_recep_w // 2, 0]
->>>>>>> eefe43d8
         raw_segmask_downsampled = raw_segmask_cropped[::self._gqcnn_stride, ::self._gqcnn_stride]
 
         if raw_segmask_downsampled.shape[0] != preds.shape[1]:
