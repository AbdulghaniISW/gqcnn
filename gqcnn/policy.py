--- conflicted
+++ resolved
@@ -1103,49 +1103,25 @@
         st = time()
         rgbd_im = state.rgbd_im
         d_im = rgbd_im.depth
-<<<<<<< HEAD
-=======
-        raw_d = d_im._data # TODO: Access this properly
-#        logging.info('Extraction took {} seconds'.format(time() - st))
->>>>>>> 055fd2d8
 
         policy_start_time = time()
 
-        """
-        nonzero_px = state.segmask.nonzero_pixels()
-        min_u = np.min(nonzero_px, axis=0)
-        max_u = np.max(nonzero_px, axis=0)
-        dims = max_u - min_u
-        dims = dims + np.array([self._gqcnn_recep_h, self._gqcnn_recep_w])
-        center_u = 0.5 * (min_u + max_u)
-        d = d_im.crop(dims[0], dims[1], center_i=center_u[0], center_j=center_u[1])
-        cropped_camera_intr = state.camera_intr.crop(dims[0], dims[1], center_u[0], center_u[1])
-        raw_d = d._data # TODO: Access this properly
-        """
         raw_d = d_im._data
 
         # sample depths
-<<<<<<< HEAD
         depth_start = time()
-=======
-        st = time()
->>>>>>> 055fd2d8
         max_d = np.max(raw_d)
         min_d = np.min(raw_d)
         depth_bin_width = (max_d - min_d) / self._num_depth_bins
         depths = np.zeros((self._num_depth_bins, 1)) 
         for i in range(self._num_depth_bins):
             depths[i][0] = min_d + (i * depth_bin_width + depth_bin_width / 2)
-<<<<<<< HEAD
         logging.info('Depth took {} seconds'.format(time() - depth_start))
-=======
-#        logging.info('Depth sampling took {} seconds'.format(time() - st))
->>>>>>> 055fd2d8
 
         # predict
         st = time()
         images = np.tile(np.asarray([raw_d]), (self._num_depth_bins, 1, 1, 1))
-#        logging.info('Tiling for prediction took {} seconds'.format(time() - st))
+        logging.info('Tiling for prediction took {} seconds'.format(time() - st))
         use_opt = self._num_depth_bins > self._gqcnn.batch_size
         if use_opt:
             unique_im_map = np.zeros((self._num_depth_bins,), dtype=np.int32)
@@ -1169,13 +1145,8 @@
 #            logging.info('Depth at slice {} is {}'.format(i, depths[i, 0]))
 
         if self._use_segmask:
-<<<<<<< HEAD
             segmask_start = time()
-=======
-            st = time()
->>>>>>> 055fd2d8
             raw_segmask = state.segmask.raw_data
-            #raw_segmask = raw_segmask.crop(dims[0], dims[1], center_i=center_u[0], center_j=center_u[1])
             preds_success_only_new = np.zeros_like(preds_success_only)
             raw_segmask_cropped = raw_segmask[self._gqcnn_recep_h / 2:raw_segmask.shape[0] - self._gqcnn_recep_h / 2, self._gqcnn_recep_w / 2:raw_segmask.shape[1] - self._gqcnn_recep_w / 2, 0]
             raw_segmask_downsamp = raw_segmask_cropped[::self._gqcnn_stride, ::self._gqcnn_stride]
@@ -1185,7 +1156,6 @@
                 raw_segmask_downsamp = raw_segmask_downsamp_new
             nonzero_mask_ind = np.where(raw_segmask_downsamp > 0)
             preds_success_only_new[:, nonzero_mask_ind[0], nonzero_mask_ind[1]] = preds_success_only[:, nonzero_mask_ind[0], nonzero_mask_ind[1]]
-<<<<<<< HEAD
             preds_success_only = preds_success_only_new       
             logging.info('Segmask took {} seconds'.format(time() - segmask_start))
 
@@ -1210,25 +1180,6 @@
                 top_k_pred_ind[idx, 1] = (top_k_pred_ind_flat[idx] - (top_k_pred_ind[idx, 0] * (im_width * im_height * num_angular_bins))) // (im_width * num_angular_bins)
                 top_k_pred_ind[idx, 2] = (top_k_pred_ind_flat[idx] - (top_k_pred_ind[idx, 0] * (im_width * im_height * num_angular_bins)) - (top_k_pred_ind[idx, 1] * (im_width * num_angular_bins))) // num_angular_bins
                 top_k_pred_ind[idx, 3] = (top_k_pred_ind_flat[idx] - (top_k_pred_ind[idx, 0] * (im_width * im_height * num_angular_bins)) - (top_k_pred_ind[idx, 1] * (im_width * num_angular_bins))) % num_angular_bins
-        logging.info('Sort took {} seconds'.format(time() - sort_start))
-=======
-            preds_success_only = preds_success_only_new
-#            logging.info('Segmask stuff took {} seconds'.format(time() - st))       
-
-        st = time()
-        preds_success_only_flat = np.ravel(preds_success_only)
-        top_k_pred_ind_flat = np.argpartition(preds_success_only_flat, -1 * top_k)[-1 * top_k:]
-        top_k_pred_ind = np.zeros((top_k, len(preds.shape)), dtype=np.int32)
-        im_width = preds_success_only.shape[2]
-        im_height = preds_success_only.shape[1]
-        num_angular_bins = preds_success_only.shape[3]
-        for idx in range(top_k):
-            top_k_pred_ind[idx, 0] = top_k_pred_ind_flat[idx] // (im_width * im_height * num_angular_bins) 
-            top_k_pred_ind[idx, 1] = (top_k_pred_ind_flat[idx] - (top_k_pred_ind[idx, 0] * (im_width * im_height * num_angular_bins))) // (im_width * num_angular_bins)
-            top_k_pred_ind[idx, 2] = (top_k_pred_ind_flat[idx] - (top_k_pred_ind[idx, 0] * (im_width * im_height * num_angular_bins)) - (top_k_pred_ind[idx, 1] * (im_width * num_angular_bins))) // num_angular_bins
-            top_k_pred_ind[idx, 3] = (top_k_pred_ind_flat[idx] - (top_k_pred_ind[idx, 0] * (im_width * im_height * num_angular_bins)) - (top_k_pred_ind[idx, 1] * (im_width * num_angular_bins))) % num_angular_bins
-#        logging.info('Argmax + getting indices took {} seconds'.format(time() - st))
->>>>>>> 055fd2d8
 
 #        for i in range(self._num_depth_bins):
 #            h = top_k_pred_ind[i, 1]
@@ -1236,11 +1187,7 @@
 #            logging.info('Original depth at point ({}, {}) is {}'.format(w, h, images[i, h, w]))
 
         # generate grasps
-<<<<<<< HEAD
         grasps_start = time()
-=======
-        st = time()
->>>>>>> 055fd2d8
         grasps = []
         ang_bin_width = PI / preds_success_only.shape[-1]
         for i in range(top_k):
@@ -1255,7 +1202,6 @@
             grasp = Grasp2D(center, ang, depth, width=self._width, camera_intr=state.camera_intr)
             pj_grasp = ParallelJawGrasp(grasp, preds_success_only[im_idx, h_idx, w_idx, ang_idx], DepthImage(images[im_idx]))
             grasps.append(pj_grasp)
-#        logging.info('Generating grasps took {} seconds'.format(time() - st))
 
         logging.info('Grasps took {} seconds'.format(time() - grasps_start))
         logging.info('Policy took {} seconds'.format(time() - policy_start_time))            
